
// Copyright 2015-2017 Parity Technologies (UK) Ltd.
// This file is part of Parity.

// Parity is free software: you can redistribute it and/or modify
// it under the terms of the GNU General Public License as published by
// the Free Software Foundation, either version 3 of the License, or
// (at your option) any later version.

// Parity is distributed in the hope that it will be useful,
// but WITHOUT ANY WARRANTY; without even the implied warranty of
// MERCHANTABILITY or FITNESS FOR A PARTICULAR PURPOSE.  See the
// GNU General Public License for more details.

// You should have received a copy of the GNU General Public License
// along with Parity.  If not, see <http://www.gnu.org/licenses/>.

const webpack = require('webpack');
const path = require('path');
const ReactIntlAggregatePlugin = require('react-intl-aggregate-webpack-plugin');
const WebpackErrorNotificationPlugin = require('webpack-error-notification');
const CopyWebpackPlugin = require('copy-webpack-plugin');
const HtmlWebpackPlugin = require('html-webpack-plugin');
const ExtractTextPlugin = require('extract-text-webpack-plugin');
const ServiceWorkerWebpackPlugin = require('serviceworker-webpack-plugin');
const ScriptExtHtmlWebpackPlugin = require('script-ext-html-webpack-plugin');

const rulesEs6 = require('./rules/es6');
const rulesParity = require('./rules/parity');
const Shared = require('./shared');

const DAPPS_BUILTIN = require('../src/shared/config/dappsBuiltin.json').map((dapp) => {
  dapp.srcPath = './dapps';
  return dapp;
});
const DAPPS_VIEWS = require('../src/shared/config/dappsViews.json').map((dapp) => {
  dapp.srcPath = './views';
  dapp.commons = true;
  return dapp;
});

const FAVICON = path.resolve(__dirname, '../src/shared/assets/images/parity-logo-black-no-text.png');

const DEST = process.env.BUILD_DEST || '.build';
const ENV = process.env.NODE_ENV || 'development';
const EMBED = process.env.EMBED;

const isProd = ENV === 'production';
const isEmbed = EMBED === '1' || EMBED === 'true';
const isAnalize = process.env.WPANALIZE === '1';

const entry = isEmbed
  ? {
    embed: './shell/embed.js'
  }
  : Object.assign({}, Shared.dappsEntry, {
    index: './shell/index.js'
  });

module.exports = {
  cache: !isProd,
  devtool: isProd ? '#hidden-source-map' : '#source-map',

  context: path.join(__dirname, '../src'),
  entry: entry,
  output: {
    // publicPath: '/',
    path: path.join(__dirname, '../', DEST),
    filename: '[name].[hash:10].js'
  },

  module: {
    rules: [
      rulesParity,
      rulesEs6,
      {
        test: /\.js$/,
        exclude: /(node_modules)/,
        use: [ 'happypack/loader?id=babel-js' ]
      },
      {
        test: /\.json$/,
        use: [ 'json-loader' ]
      },
      {
        test: /\.ejs$/,
        use: [ 'ejs-loader' ]
      },
      {
        test: /\.html$/,
        use: [
          'file-loader?name=[name].[ext]!extract-loader',
          {
            loader: 'html-loader',
            options: {
              root: path.resolve(__dirname, '../assets/images'),
              attrs: ['img:src', 'link:href']
            }
          }
        ]
      },

      {
        test: /\.css$/,
        include: [ /src/ ],
        // exclude: [ /src\/dapps/ ],
        loader: (isProd && !isEmbed)
          ? ExtractTextPlugin.extract([
            // 'style-loader',
            'css-loader?modules&sourceMap&importLoaders=1&localIdentName=[name]__[local]___[hash:base64:5]',
            'postcss-loader'
          ])
          : undefined,
        use: (isProd && !isEmbed)
          ? undefined
          : [ 'happypack/loader?id=css' ]
      },

      {
        test: /\.css$/,
        exclude: [ /src/ ],
        use: [ 'style-loader', 'css-loader' ]
      },
      {
        test: /\.(png|jpg)$/,
        use: [ 'file-loader?&name=assets/[name].[hash:10].[ext]' ]
      },
      {
        test: /\.(woff|woff2|ttf|eot|otf)(\?v=[0-9]\.[0-9]\.[0-9])?$/,
        use: [ 'file-loader?name=fonts/[name][hash:10].[ext]' ]
      },
      {
        test: /parity-logo-white-no-text\.svg/,
        use: [ 'url-loader' ]
      },
      {
        test: /\.svg(\?v=[0-9]\.[0-9]\.[0-9])?$/,
        exclude: [ /parity-logo-white-no-text\.svg/ ],
        use: [ 'file-loader?name=assets/[name].[hash:10].[ext]' ]
      }
    ],
    noParse: [
      /node_modules\/sinon/
    ]
  },

  resolve: {
    alias: {
      '~': path.resolve(__dirname, '../src'),
<<<<<<< HEAD
      '@parity/wordlist': path.resolve(__dirname, '../node_modules/@parity/wordlist'),
      '@parity': path.resolve(__dirname, '../src'),
      'keythereum': path.resolve(__dirname, '../node_modules/keythereum/dist/keythereum')
=======
      'keythereum': path.resolve(__dirname, '../node_modules/keythereum/dist/keythereum'),
      'vertx': 'empty-module'
>>>>>>> 796482c1
    },
    modules: [
      path.join(__dirname, '../node_modules')
    ],
    extensions: ['.json', '.js', '.jsx'],
    unsafeCache: true
  },

  node: {
    fs: 'empty'
  },

  plugins: (function () {
    const DappsHTMLInjection = []
      .concat(DAPPS_BUILTIN, DAPPS_VIEWS)
      .filter((dapp) => !dapp.skipBuild)
      .map((dapp) => {
        return new HtmlWebpackPlugin({
          title: dapp.name,
          filename: dapp.url + '.html',
          template: dapp.srcPath + '/index.ejs',
          favicon: FAVICON,
          secure: dapp.secure,
          chunks: [ !isProd || dapp.commons ? 'commons' : null, dapp.url ]
        });
      });

    let plugins = Shared.getPlugins().concat(
      new WebpackErrorNotificationPlugin()
    );

    if (!isEmbed) {
      plugins = [].concat(
        plugins,

        new HtmlWebpackPlugin({
          title: 'Parity',
          filename: 'index.html',
          template: './shell/index.ejs',
          favicon: FAVICON,
          chunks: [
            isProd ? null : 'commons',
            'index'
          ]
        }),

        new ServiceWorkerWebpackPlugin({
          entry: path.join(__dirname, '../src/serviceWorker.js')
        }),

        DappsHTMLInjection,

        new webpack.DllReferencePlugin({
          context: '.',
          manifest: require(`../${DEST}/vendor-manifest.json`)
        }),

        new ScriptExtHtmlWebpackPlugin({
          sync: [ 'commons', 'vendor.js' ],
          defaultAttribute: 'defer'
        }),

        new CopyWebpackPlugin([
          { from: './error_pages.css', to: 'styles.css' },
          { from: 'dapps/static' }
        ], {})
      );
    }

    if (isEmbed) {
      plugins.push(
        new HtmlWebpackPlugin({
          title: 'Parity Bar',
          filename: 'embed.html',
          template: './shell/index.ejs',
          favicon: FAVICON,
          chunks: [
            isProd ? null : 'commons',
            'embed'
          ]
        })
      );
    }

    if (!isAnalize && !isProd) {
      const DEST_I18N = path.join(__dirname, '..', DEST, 'i18n');

      plugins.push(
        new ReactIntlAggregatePlugin({
          messagesPattern: DEST_I18N + '/src/**/*.json',
          aggregateOutputDir: DEST_I18N + '/i18n/',
          aggregateFilename: 'en'
        }),

        new webpack.optimize.CommonsChunkPlugin({
          filename: 'commons.[hash:10].js',
          name: 'commons',
          minChunks: 2
        })
      );
    }

    if (isProd) {
      plugins.push(new ExtractTextPlugin({
        filename: 'styles/[name].[hash:10].css',
        allChunks: true
      }));
    }

    return plugins;
  }())
};<|MERGE_RESOLUTION|>--- conflicted
+++ resolved
@@ -147,14 +147,10 @@
   resolve: {
     alias: {
       '~': path.resolve(__dirname, '../src'),
-<<<<<<< HEAD
       '@parity/wordlist': path.resolve(__dirname, '../node_modules/@parity/wordlist'),
       '@parity': path.resolve(__dirname, '../src'),
-      'keythereum': path.resolve(__dirname, '../node_modules/keythereum/dist/keythereum')
-=======
       'keythereum': path.resolve(__dirname, '../node_modules/keythereum/dist/keythereum'),
       'vertx': 'empty-module'
->>>>>>> 796482c1
     },
     modules: [
       path.join(__dirname, '../node_modules')
