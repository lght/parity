--- conflicted
+++ resolved
@@ -83,15 +83,9 @@
 }
 
 ReactDOM.render(
-<<<<<<< HEAD
-  <ContextProvider api={ api } muiTheme={ muiTheme } store={ store }>
+  <ContextProvider api={ api } store={ store }>
     <Router>
       <Application>
-=======
-  <ContextProvider api={ api } store={ store }>
-    <Router history={ hashHistory }>
-      <Route path='/' component={ Application }>
->>>>>>> 95f6f70d
         <Redirect from='/auth' to='/' />
         <Route path='/' exact component={ Dapps } />
         <Route path='/:id' component={ Dapp } onEnter={ onEnterDapp } />
