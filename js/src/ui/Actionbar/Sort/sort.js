// Copyright 2015-2017 Parity Technologies (UK) Ltd.
// This file is part of Parity.

// Parity is free software: you can redistribute it and/or modify
// it under the terms of the GNU General Public License as published by
// the Free Software Foundation, either version 3 of the License, or
// (at your option) any later version.

// Parity is distributed in the hope that it will be useful,
// but WITHOUT ANY WARRANTY; without even the implied warranty of
// MERCHANTABILITY or FITNESS FOR A PARTICULAR PURPOSE.  See the
// GNU General Public License for more details.

// You should have received a copy of the GNU General Public License
// along with Parity.  If not, see <http://www.gnu.org/licenses/>.

import React, { Component, PropTypes } from 'react';
import { FormattedMessage } from 'react-intl';
import { observer } from 'mobx-react';

<<<<<<< HEAD
import IconMenu from 'material-ui/IconMenu';
import MenuItem from 'material-ui/MenuItem';

import Button from '~/ui/Button';
import { SortIcon } from '~/ui/Icons';
=======
import Button from '~/ui/Button';
import { SortIcon } from '~/ui/Icons';
import List from '~/ui/List';
import Popup from '~/ui/Popup';
>>>>>>> c27d96a4

import SortStore from './sortStore';

@observer
export default class ActionbarSort extends Component {
  static propTypes = {
    id: PropTypes.string.isRequired,
    onChange: PropTypes.func.isRequired,

    order: PropTypes.string,
    showDefault: PropTypes.bool,
    metas: PropTypes.array
  };

  static defaultProps = {
    metas: [],
    showDefault: true
  }

  store = new SortStore(this.props);

  componentDidMount () {
    this.store.restoreSavedOrder();
  }

  render () {
    const { showDefault } = this.props;

    return (
      <Popup
        isOpen={ this.store.menuOpen }
        trigger={
          <Button
            icon={ <SortIcon /> }
            onClick={ this.store.handleMenuOpen }
          />
        }
      >
        <List
          items={ [
            showDefault && this.renderMenuItem('', (
              <FormattedMessage
                id='ui.actionbar.sort.typeDefault'
                defaultMessage='Default'
              />
            )),
            this.renderMenuItem('tags', (
              <FormattedMessage
                id='ui.actionbar.sort.typeTags'
                defaultMessage='Sort by tags'
              />
            )),
            this.renderMenuItem('name', (
              <FormattedMessage
                id='ui.actionbar.sort.typeName'
                defaultMessage='Sort by name'
              />
            )),
            this.renderMenuItem('eth', (
              <FormattedMessage
                id='ui.actionbar.sort.typeEth'
                defaultMessage='Sort by ETH'
              />
            ))
          ].concat(this.renderSortByMetas()) }
          onClick={ this.store.handleSortChange }
        />
      </Popup>
    );
  }

  renderSortByMetas () {
    const { metas } = this.props;

    return metas.map((meta) => {
      const label = (
        <FormattedMessage
          id='ui.actionbar.sort.sortBy'
          defaultMessage='Sort by {label}'
          values={ {
            label: meta.label
          } }
        />
      );

      return this.renderMenuItem(meta.key, label);
    });
  }

  renderMenuItem (key, label) {
    const { order } = this.props;

    return {
      isActive: order === key,
      key,
      label
    };
  }
}<|MERGE_RESOLUTION|>--- conflicted
+++ resolved
@@ -18,18 +18,10 @@
 import { FormattedMessage } from 'react-intl';
 import { observer } from 'mobx-react';
 
-<<<<<<< HEAD
-import IconMenu from 'material-ui/IconMenu';
-import MenuItem from 'material-ui/MenuItem';
-
-import Button from '~/ui/Button';
-import { SortIcon } from '~/ui/Icons';
-=======
 import Button from '~/ui/Button';
 import { SortIcon } from '~/ui/Icons';
 import List from '~/ui/List';
 import Popup from '~/ui/Popup';
->>>>>>> c27d96a4
 
 import SortStore from './sortStore';
 
