--- conflicted
+++ resolved
@@ -528,7 +528,6 @@
 		}
 	}
 
-<<<<<<< HEAD
 	// check timeouts and punish peers.
 	fn timeout_check(&self, io: &IoContext) {
 		let now = SteadyTime::now();
@@ -561,23 +560,8 @@
 		}
 	}
 
-	fn tick_handlers(&self, io: &IoContext) {
-		for handler in &self.handlers {
-			handler.tick(&TickCtx {
-				io: io,
-				proto: self,
-			})
-		}
-	}
-}
-
-impl LightProtocol {
-	// called when a peer connects.
-	fn on_connect(&self, peer: &PeerId, io: &IoContext) {
-=======
-		/// called when a peer connects.
+	/// called when a peer connects.
 	pub fn on_connect(&self, peer: &PeerId, io: &IoContext) {
->>>>>>> 844b1f8c
 		let proto_version = match io.protocol_version(*peer).ok_or(Error::WrongNetwork) {
 			Ok(pv) => pv,
 			Err(e) => { punish(*peer, io, e); return }
@@ -627,54 +611,6 @@
 					io: io,
 					proto: self,
 				}, &unfulfilled)
-			}
-		}
-	}
-
-	// check timeouts and punish peers.
-	fn timeout_check(&self, io: &IoContext) {
-		let now = SteadyTime::now();
-
-		// handshake timeout
-		{
-			let mut pending = self.pending_peers.write();
-			let slowpokes: Vec<_> = pending.iter()
-				.filter(|&(_, ref peer)| {
-					peer.last_update + Duration::milliseconds(timeout::HANDSHAKE) <= now
-				})
-				.map(|(&p, _)| p)
-				.collect();
-
-			for slowpoke in slowpokes {
-				debug!(target: "les", "Peer {} handshake timed out", slowpoke);
-				pending.remove(&slowpoke);
-				io.disconnect_peer(slowpoke);
-			}
-		}
-
-		// request timeouts
-		{
-			for r in self.pending_requests.read().values() {
-				let kind_timeout = match r.request.kind() {
-					request::Kind::Headers => timeout::HEADERS,
-					request::Kind::Bodies => timeout::BODIES,
-					request::Kind::Receipts => timeout::RECEIPTS,
-					request::Kind::StateProofs => timeout::PROOFS,
-					request::Kind::Codes => timeout::CONTRACT_CODES,
-					request::Kind::HeaderProofs => timeout::HEADER_PROOFS,
-				};
-
-				if r.timestamp + Duration::milliseconds(kind_timeout) <= now {
-					debug!(target: "les", "Request for {:?} from peer {} timed out",
-						r.request.kind(), r.peer_id);
-
-					// keep the request in the `pending` set for now so
-					// on_disconnect will pass unfulfilled ReqIds to handlers.
-					// in the case that a response is received after this, the
-					// disconnect won't be cancelled but the ReqId won't be
-					// marked as abandoned.
-					io.disconnect_peer(r.peer_id);
-				}
 			}
 		}
 	}
