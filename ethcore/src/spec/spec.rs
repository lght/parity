// Copyright 2015-2017 Parity Technologies (UK) Ltd.
// This file is part of Parity.

// Parity is free software: you can redistribute it and/or modify
// it under the terms of the GNU General Public License as published by
// the Free Software Foundation, either version 3 of the License, or
// (at your option) any later version.

// Parity is distributed in the hope that it will be useful,
// but WITHOUT ANY WARRANTY; without even the implied warranty of
// MERCHANTABILITY or FITNESS FOR A PARTICULAR PURPOSE.  See the
// GNU General Public License for more details.

// You should have received a copy of the GNU General Public License
// along with Parity.  If not, see <http://www.gnu.org/licenses/>.

//! Parameters for a block chain.

use std::io::Read;
use std::collections::BTreeMap;
use std::path::Path;
use std::sync::Arc;

use bigint::hash::{H256, H2048};
use bigint::prelude::U256;
use bytes::Bytes;
use ethjson;
use hash::{KECCAK_NULL_RLP, keccak};
use parking_lot::RwLock;
use rlp::{Rlp, RlpStream};
use rustc_hex::FromHex;
use util::*;
use vm::{EnvInfo, CallType, ActionValue, ActionParams, ParamsType};

use super::genesis::Genesis;
use super::seal::Generic as GenericSeal;

use builtin::Builtin;
use engines::{EthEngine, NullEngine, InstantSeal, BasicAuthority, AuthorityRound, Tendermint, DEFAULT_BLOCKHASH_CONTRACT};
use error::Error;
use executive::Executive;
use factory::Factories;
use header::{BlockNumber, Header};
use machine::EthereumMachine;
use pod_state::*;
use state::{Backend, State, Substate};
use state::backend::Basic as BasicBackend;
use trace::{NoopTracer, NoopVMTracer};

pub use ethash::OptimizeFor;

// helper for formatting errors.
fn fmt_err<F: ::std::fmt::Display>(f: F) -> String {
	format!("Spec json is invalid: {}", f)
}

/// Parameters common to ethereum-like blockchains.
/// NOTE: when adding bugfix hard-fork parameters,
/// add to `contains_bugfix_hard_fork`
///
/// we define a "bugfix" hard fork as any hard fork which
/// you would put on-by-default in a new chain.
#[derive(Debug, PartialEq, Default)]
#[cfg_attr(test, derive(Clone))]
pub struct CommonParams {
	/// Account start nonce.
	pub account_start_nonce: U256,
	/// Maximum size of extra data.
	pub maximum_extra_data_size: usize,
	/// Network id.
	pub network_id: u64,
	/// Chain id.
	pub chain_id: u64,
	/// Main subprotocol name.
	pub subprotocol_name: String,
	/// Minimum gas limit.
	pub min_gas_limit: U256,
	/// Fork block to check.
	pub fork_block: Option<(BlockNumber, H256)>,
	/// Number of first block where EIP-98 rules begin.
	pub eip98_transition: BlockNumber,
	/// Number of first block where EIP-658 rules begin.
	pub eip658_transition: BlockNumber,
	/// Number of first block where EIP-155 rules begin.
	pub eip155_transition: BlockNumber,
	/// Validate block receipts root.
	pub validate_receipts_transition: BlockNumber,
	/// Validate transaction chain id.
	pub validate_chain_id_transition: BlockNumber,
	/// Number of first block where EIP-86 (Metropolis) rules begin.
	pub eip86_transition: BlockNumber,
	/// Number of first block where EIP-140 (Metropolis: REVERT opcode) rules begin.
	pub eip140_transition: BlockNumber,
	/// Number of first block where EIP-210 (Metropolis: BLOCKHASH changes) rules begin.
	pub eip210_transition: BlockNumber,
	/// EIP-210 Blockhash contract address.
	pub eip210_contract_address: Address,
	/// EIP-210 Blockhash contract code.
	pub eip210_contract_code: Bytes,
	/// Gas allocated for EIP-210 blockhash update.
	pub eip210_contract_gas: U256,
	/// Number of first block where EIP-211 (Metropolis: RETURNDATASIZE/RETURNDATACOPY) rules
	/// begin.
	pub eip211_transition: BlockNumber,
	/// Number of first block where EIP-214 rules begin.
	pub eip214_transition: BlockNumber,
	/// Number of first block where dust cleanup rules (EIP-168 and EIP169) begin.
	pub dust_protection_transition: BlockNumber,
	/// Nonce cap increase per block. Nonce cap is only checked if dust protection is enabled.
	pub nonce_cap_increment: u64,
	/// Enable dust cleanup for contracts.
	pub remove_dust_contracts: bool,
	/// Wasm support
	pub wasm: bool,
	/// Gas limit bound divisor (how much gas limit can change per block)
	pub gas_limit_bound_divisor: U256,
	/// Registrar contract address.
	pub registrar: Address,
	/// Node permission managing contract address.
	pub node_permission_contract: Option<Address>,
	/// Maximum contract code size that can be deployed.
	pub max_code_size: u64,
	/// Transaction permission managing contract address.
	pub transaction_permission_contract: Option<Address>,
}

impl CommonParams {
	/// Schedule for an EVM in the post-EIP-150-era of the Ethereum main net.
	pub fn schedule(&self, block_number: u64) -> ::vm::Schedule {
		let mut schedule = ::vm::Schedule::new_post_eip150(self.max_code_size as _, true, true, true);
		self.update_schedule(block_number, &mut schedule);
		schedule
	}

	/// Apply common spec config parameters to the schedule.
	pub fn update_schedule(&self, block_number: u64, schedule: &mut ::vm::Schedule) {
		schedule.have_create2 = block_number >= self.eip86_transition;
		schedule.have_revert = block_number >= self.eip140_transition;
		schedule.have_static_call = block_number >= self.eip214_transition;
		schedule.have_return_data = block_number >= self.eip211_transition;
		if block_number >= self.eip210_transition {
			schedule.blockhash_gas = 800;
		}
		if block_number >= self.dust_protection_transition {
			schedule.kill_dust = match self.remove_dust_contracts {
				true => ::vm::CleanDustMode::WithCodeAndStorage,
				false => ::vm::CleanDustMode::BasicOnly,
			};
		}
	}

	/// Whether these params contain any bug-fix hard forks.
	pub fn contains_bugfix_hard_fork(&self) -> bool {
		self.eip98_transition != 0 && self.eip155_transition != 0 &&
			self.validate_receipts_transition != 0 && self.eip86_transition != 0 &&
			self.eip140_transition != 0 && self.eip210_transition != 0 &&
			self.eip211_transition != 0 && self.eip214_transition != 0 &&
			self.validate_chain_id_transition != 0 && self.dust_protection_transition != 0
	}
}

impl From<ethjson::spec::Params> for CommonParams {
	fn from(p: ethjson::spec::Params) -> Self {
		CommonParams {
			account_start_nonce: p.account_start_nonce.map_or_else(U256::zero, Into::into),
			maximum_extra_data_size: p.maximum_extra_data_size.into(),
			network_id: p.network_id.into(),
			chain_id: if let Some(n) = p.chain_id {
				n.into()
			} else {
				p.network_id.into()
			},
			subprotocol_name: p.subprotocol_name.unwrap_or_else(|| "eth".to_owned()),
			min_gas_limit: p.min_gas_limit.into(),
			fork_block: if let (Some(n), Some(h)) = (p.fork_block, p.fork_hash) {
				Some((n.into(), h.into()))
			} else {
				None
			},
			eip98_transition: p.eip98_transition.map_or(0, Into::into),
			eip155_transition: p.eip155_transition.map_or(0, Into::into),
			validate_receipts_transition: p.validate_receipts_transition.map_or(0, Into::into),
			validate_chain_id_transition: p.validate_chain_id_transition.map_or(0, Into::into),
			eip86_transition: p.eip86_transition.map_or(
				BlockNumber::max_value(),
				Into::into,
			),
			eip140_transition: p.eip140_transition.map_or(
				BlockNumber::max_value(),
				Into::into,
			),
			eip210_transition: p.eip210_transition.map_or(
				BlockNumber::max_value(),
				Into::into,
			),
			eip210_contract_address: p.eip210_contract_address.map_or(0xf0.into(), Into::into),
			eip210_contract_code: p.eip210_contract_code.map_or_else(
				|| {
					DEFAULT_BLOCKHASH_CONTRACT.from_hex().expect(
						"Default BLOCKHASH contract is valid",
					)
				},
				Into::into,
			),
			eip210_contract_gas: p.eip210_contract_gas.map_or(1000000.into(), Into::into),
			eip211_transition: p.eip211_transition.map_or(
				BlockNumber::max_value(),
				Into::into,
			),
			eip214_transition: p.eip214_transition.map_or(
				BlockNumber::max_value(),
				Into::into,
			),
			eip658_transition: p.eip658_transition.map_or(
				BlockNumber::max_value(),
				Into::into,
			),
			dust_protection_transition: p.dust_protection_transition.map_or(
				BlockNumber::max_value(),
				Into::into,
			),
			nonce_cap_increment: p.nonce_cap_increment.map_or(64, Into::into),
			remove_dust_contracts: p.remove_dust_contracts.unwrap_or(false),
			wasm: p.wasm.unwrap_or(false),
			gas_limit_bound_divisor: p.gas_limit_bound_divisor.into(),
			registrar: p.registrar.map_or_else(Address::new, Into::into),
			node_permission_contract: p.node_permission_contract.map(Into::into),
			max_code_size: p.max_code_size.map_or(u64::max_value(), Into::into),
			transaction_permission_contract: p.transaction_permission_contract.map(Into::into),
		}
	}
}

/// Runtime parameters for the spec that are related to how the software should run the chain,
/// rather than integral properties of the chain itself.
#[derive(Debug, Clone, Copy)]
pub struct SpecParams<'a> {
	/// The path to the folder used to cache nodes. This is typically /tmp/ on Unix-like systems
	pub cache_dir: &'a Path,
	/// Whether to run slower at the expense of better memory usage, or run faster while using
	/// more
	/// memory. This may get more fine-grained in the future but for now is simply a binary
	/// option.
	pub optimization_setting: Option<OptimizeFor>,
}

impl<'a> SpecParams<'a> {
	/// Create from a cache path, with null values for the other fields
	pub fn from_path(path: &'a Path) -> Self {
		SpecParams {
			cache_dir: path,
			optimization_setting: None,
		}
	}

	/// Create from a cache path and an optimization setting
	pub fn new(path: &'a Path, optimization: OptimizeFor) -> Self {
		SpecParams {
			cache_dir: path,
			optimization_setting: Some(optimization),
		}
	}
}

impl<'a, T: AsRef<Path>> From<&'a T> for SpecParams<'a> {
	fn from(path: &'a T) -> Self {
		Self::from_path(path.as_ref())
	}
}


/// Parameters for a block chain; includes both those intrinsic to the design of the
/// chain and those to be interpreted by the active chain engine.
pub struct Spec {
	/// User friendly spec name
	pub name: String,
	/// What engine are we using for this?
	pub engine: Arc<EthEngine>,
	/// Name of the subdir inside the main data dir to use for chain data and settings.
	pub data_dir: String,

	/// Known nodes on the network in enode format.
	pub nodes: Vec<String>,

	/// The genesis block's parent hash field.
	pub parent_hash: H256,
	/// The genesis block's author field.
	pub author: Address,
	/// The genesis block's difficulty field.
	pub difficulty: U256,
	/// The genesis block's gas limit field.
	pub gas_limit: U256,
	/// The genesis block's gas used field.
	pub gas_used: U256,
	/// The genesis block's timestamp field.
	pub timestamp: u64,
	/// Transactions root of the genesis block. Should be KECCAK_NULL_RLP.
	pub transactions_root: H256,
	/// Receipts root of the genesis block. Should be KECCAK_NULL_RLP.
	pub receipts_root: H256,
	/// The genesis block's extra data field.
	pub extra_data: Bytes,
	/// Each seal field, expressed as RLP, concatenated.
	pub seal_rlp: Bytes,

	/// Contract constructors to be executed on genesis.
	constructors: Vec<(Address, Bytes)>,

	/// May be prepopulated if we know this in advance.
	state_root_memo: RwLock<H256>,

	/// Genesis state as plain old data.
	genesis_state: PodState,
}

#[cfg(test)]
impl Clone for Spec {
	fn clone(&self) -> Spec {
		Spec {
			name: self.name.clone(),
			engine: self.engine.clone(),
			data_dir: self.data_dir.clone(),
			nodes: self.nodes.clone(),
			parent_hash: self.parent_hash.clone(),
			transactions_root: self.transactions_root.clone(),
			receipts_root: self.receipts_root.clone(),
			author: self.author.clone(),
			difficulty: self.difficulty.clone(),
			gas_limit: self.gas_limit.clone(),
			gas_used: self.gas_used.clone(),
			timestamp: self.timestamp.clone(),
			extra_data: self.extra_data.clone(),
			seal_rlp: self.seal_rlp.clone(),
			constructors: self.constructors.clone(),
			state_root_memo: RwLock::new(*self.state_root_memo.read()),
			genesis_state: self.genesis_state.clone(),
		}
	}
}

fn load_machine_from(s: ethjson::spec::Spec) -> EthereumMachine {
	let builtins = s.accounts.builtins().into_iter().map(|p| (p.0.into(), From::from(p.1))).collect();
	let params = CommonParams::from(s.params);

	Spec::machine(&s.engine, params, builtins)
}

/// Load from JSON object.
fn load_from(spec_params: SpecParams, s: ethjson::spec::Spec) -> Result<Spec, Error> {
	let builtins = s.accounts
		.builtins()
		.into_iter()
		.map(|p| (p.0.into(), From::from(p.1)))
		.collect();
	let g = Genesis::from(s.genesis);
	let GenericSeal(seal_rlp) = g.seal.into();
	let params = CommonParams::from(s.params);

	let mut s = Spec {
		name: s.name.clone().into(),
		engine: Spec::engine(spec_params, s.engine, params, builtins),
		data_dir: s.data_dir.unwrap_or(s.name).into(),
		nodes: s.nodes.unwrap_or_else(Vec::new),
		parent_hash: g.parent_hash,
		transactions_root: g.transactions_root,
		receipts_root: g.receipts_root,
		author: g.author,
		difficulty: g.difficulty,
		gas_limit: g.gas_limit,
		gas_used: g.gas_used,
		timestamp: g.timestamp,
		extra_data: g.extra_data,
		seal_rlp: seal_rlp,
		constructors: s.accounts
			.constructors()
			.into_iter()
			.map(|(a, c)| (a.into(), c.into()))
			.collect(),
		state_root_memo: RwLock::new(Default::default()), // will be overwritten right after.
		genesis_state: s.accounts.into(),
	};

	// use memoized state root if provided.
	match g.state_root {
		Some(root) => *s.state_root_memo.get_mut() = root,
		None => {
			let _ = s.run_constructors(
				&Default::default(),
				BasicBackend(MemoryDB::new()),
			)?;
		}
	}

	Ok(s)
}

macro_rules! load_bundled {
	($e:expr) => {
		Spec::load(
			&::std::env::temp_dir(),
			include_bytes!(concat!("../../res/", $e, ".json")) as &[u8]
		).expect(concat!("Chain spec ", $e, " is invalid."))
	};
}

macro_rules! load_machine_bundled {
	($e:expr) => {
		Spec::load_machine(
			include_bytes!(concat!("../../res/", $e, ".json")) as &[u8]
		).expect(concat!("Chain spec ", $e, " is invalid."))
	};
}

impl Spec {
	// create an instance of an Ethereum state machine, minus consensus logic.
	fn machine(
		engine_spec: &ethjson::spec::Engine,
		params: CommonParams,
		builtins: BTreeMap<Address, Builtin>,
	) -> EthereumMachine {
		if let ethjson::spec::Engine::Ethash(ref ethash) = *engine_spec {
			EthereumMachine::with_ethash_extensions(params, builtins, ethash.params.clone().into())
		} else {
			EthereumMachine::regular(params, builtins)
		}
	}

	/// Convert engine spec into a arc'd Engine of the right underlying type.
	/// TODO avoid this hard-coded nastiness - use dynamic-linked plugin framework instead.
	fn engine(
		spec_params: SpecParams,
		engine_spec: ethjson::spec::Engine,
		params: CommonParams,
		builtins: BTreeMap<Address, Builtin>,
	) -> Arc<EthEngine> {
		let machine = Self::machine(&engine_spec, params, builtins);

		match engine_spec {
			ethjson::spec::Engine::Null(null) => Arc::new(NullEngine::new(null.params.into(), machine)),
			ethjson::spec::Engine::Ethash(ethash) => Arc::new(::ethereum::Ethash::new(spec_params.cache_dir, ethash.params.into(), machine, spec_params.optimization_setting)),
			ethjson::spec::Engine::InstantSeal => Arc::new(InstantSeal::new(machine)),
			ethjson::spec::Engine::BasicAuthority(basic_authority) => Arc::new(BasicAuthority::new(basic_authority.params.into(), machine)),
			ethjson::spec::Engine::AuthorityRound(authority_round) => AuthorityRound::new(authority_round.params.into(), machine)
				.expect("Failed to start AuthorityRound consensus engine."),
			ethjson::spec::Engine::Tendermint(tendermint) => Tendermint::new(tendermint.params.into(), machine)
				.expect("Failed to start the Tendermint consensus engine."),
		}
	}

	// given a pre-constructor state, run all the given constructors and produce a new state and
	// state root.
	fn run_constructors<T: Backend>(&self, factories: &Factories, mut db: T) -> Result<T, Error> {
		let mut root = KECCAK_NULL_RLP;

		// basic accounts in spec.
		{
			let mut t = factories.trie.create(db.as_hashdb_mut(), &mut root);

			for (address, account) in self.genesis_state.get().iter() {
				t.insert(&**address, &account.rlp())?;
			}
		}

		for (address, account) in self.genesis_state.get().iter() {
			db.note_non_null_account(address);
			account.insert_additional(
				&mut *factories.accountdb.create(
					db.as_hashdb_mut(),
					keccak(address),
				),
				&factories.trie,
			);
		}

		let start_nonce = self.engine.account_start_nonce(0);

		let (root, db) = {
			let mut state = State::from_existing(db, root, start_nonce, factories.clone())?;

			// Execute contract constructors.
			let env_info = EnvInfo {
				number: 0,
				author: self.author,
				timestamp: self.timestamp,
				difficulty: self.difficulty,
				last_hashes: Default::default(),
				gas_used: U256::zero(),
				gas_limit: U256::max_value(),
			};

			let from = Address::default();
			for &(ref address, ref constructor) in self.constructors.iter() {
				trace!(target: "spec", "run_constructors: Creating a contract at {}.", address);
				trace!(target: "spec", "  .. root before = {}", state.root());
				let params = ActionParams {
					code_address: address.clone(),
					code_hash: Some(keccak(constructor)),
					address: address.clone(),
					sender: from.clone(),
					origin: from.clone(),
					gas: U256::max_value(),
					gas_price: Default::default(),
					value: ActionValue::Transfer(Default::default()),
					code: Some(Arc::new(constructor.clone())),
					data: None,
					call_type: CallType::None,
					params_type: ParamsType::Embedded,
				};

				let mut substate = Substate::new();

				{
					let mut exec = Executive::new(&mut state, &env_info, self.engine.machine());
					if let Err(e) = exec.create(params, &mut substate, &mut None, &mut NoopTracer, &mut NoopVMTracer) {
						warn!(target: "spec", "Genesis constructor execution at {} failed: {}.", address, e);
					}
				}

				if let Err(e) = state.commit() {
					warn!(target: "spec", "Genesis constructor trie commit at {} failed: {}.", address, e);
				}

				trace!(target: "spec", "  .. root after = {}", state.root());
			}

			state.drop()
		};

		*self.state_root_memo.write() = root;
		Ok(db)
	}

	/// Return the state root for the genesis state, memoising accordingly.
	pub fn state_root(&self) -> H256 {
		self.state_root_memo.read().clone()
	}

	/// Get common blockchain parameters.
	pub fn params(&self) -> &CommonParams {
		&self.engine.params()
	}

	/// Get the known knodes of the network in enode format.
	pub fn nodes(&self) -> &[String] {
		&self.nodes
	}

	/// Get the configured Network ID.
	pub fn network_id(&self) -> u64 {
		self.params().network_id
	}

	/// Get the chain ID used for signing.
	pub fn chain_id(&self) -> u64 {
		self.params().chain_id
	}

	/// Get the configured subprotocol name.
	pub fn subprotocol_name(&self) -> String {
		self.params().subprotocol_name.clone()
	}

	/// Get the configured network fork block.
	pub fn fork_block(&self) -> Option<(BlockNumber, H256)> {
		self.params().fork_block
	}

	/// Get the header of the genesis block.
	pub fn genesis_header(&self) -> Header {
		let mut header: Header = Default::default();
		header.set_parent_hash(self.parent_hash.clone());
		header.set_timestamp(self.timestamp);
		header.set_number(0);
		header.set_author(self.author.clone());
		header.set_transactions_root(self.transactions_root.clone());
		header.set_uncles_hash(keccak(RlpStream::new_list(0).out()));
		header.set_extra_data(self.extra_data.clone());
		header.set_state_root(self.state_root());
		header.set_receipts_root(self.receipts_root.clone());
		header.set_log_bloom(H2048::new().clone());
		header.set_gas_used(self.gas_used.clone());
		header.set_gas_limit(self.gas_limit.clone());
		header.set_difficulty(self.difficulty.clone());
		header.set_seal({
			let r = Rlp::new(&self.seal_rlp);
			r.iter().map(|f| f.as_raw().to_vec()).collect()
		});
		trace!(target: "spec", "Header hash is {}", header.hash());
		header
	}

	/// Compose the genesis block for this chain.
	pub fn genesis_block(&self) -> Bytes {
		let empty_list = RlpStream::new_list(0).out();
		let header = self.genesis_header();
		let mut ret = RlpStream::new_list(3);
		ret.append(&header);
		ret.append_raw(&empty_list, 1);
		ret.append_raw(&empty_list, 1);
		ret.out()
	}

	/// Overwrite the genesis components.
	pub fn overwrite_genesis_params(&mut self, g: Genesis) {
		let GenericSeal(seal_rlp) = g.seal.into();
		self.parent_hash = g.parent_hash;
		self.transactions_root = g.transactions_root;
		self.receipts_root = g.receipts_root;
		self.author = g.author;
		self.difficulty = g.difficulty;
		self.gas_limit = g.gas_limit;
		self.gas_used = g.gas_used;
		self.timestamp = g.timestamp;
		self.extra_data = g.extra_data;
		self.seal_rlp = seal_rlp;
	}

	/// Alter the value of the genesis state.
	pub fn set_genesis_state(&mut self, s: PodState) -> Result<(), Error> {
		self.genesis_state = s;
		let _ = self.run_constructors(
			&Default::default(),
			BasicBackend(MemoryDB::new()),
		)?;

		Ok(())
	}

	/// Returns `false` if the memoized state root is invalid. `true` otherwise.
	pub fn is_state_root_valid(&self) -> bool {
		// TODO: get rid of this function and ensure state root always is valid.
		// we're mostly there, but `self.genesis_state.root()` doesn't encompass
		// post-constructor state.
		*self.state_root_memo.read() == self.genesis_state.root()
	}

	/// Ensure that the given state DB has the trie nodes in for the genesis state.
	pub fn ensure_db_good<T: Backend>(&self, db: T, factories: &Factories) -> Result<T, Error> {
		if db.as_hashdb().contains(&self.state_root()) {
			return Ok(db);
		}

		// TODO: could optimize so we don't re-run, but `ensure_db_good` is barely ever
		// called anyway.
		let db = self.run_constructors(factories, db)?;
		Ok(db)
	}

	/// Loads just the state machine from a json file.
	pub fn load_machine<R: Read>(reader: R) -> Result<EthereumMachine, String> {
		ethjson::spec::Spec::load(reader)
			.map_err(fmt_err)
			.map(load_machine_from)

	}

	/// Loads spec from json file. Provide factories for executing contracts and ensuring
	/// storage goes to the right place.
	pub fn load<'a, T: Into<SpecParams<'a>>, R>(params: T, reader: R) -> Result<Self, String>
	where
		R: Read,
	{
		ethjson::spec::Spec::load(reader).map_err(fmt_err).and_then(
			|x| {
				load_from(params.into(), x).map_err(fmt_err)
			},
		)
	}

	/// initialize genesis epoch data, using in-memory database for
	/// constructor.
	pub fn genesis_epoch_data(&self) -> Result<Vec<u8>, String> {
		use transaction::{Action, Transaction};
		use journaldb;
		use kvdb_memorydb;

		let genesis = self.genesis_header();

		let factories = Default::default();
		let mut db = journaldb::new(
			Arc::new(kvdb_memorydb::create(0)),
			journaldb::Algorithm::Archive,
			None,
		);

		self.ensure_db_good(BasicBackend(db.as_hashdb_mut()), &factories)
			.map_err(|e| format!("Unable to initialize genesis state: {}", e))?;

		let call = |a, d| {
			let mut db = db.boxed_clone();
			let env_info = ::evm::EnvInfo {
				number: 0,
				author: *genesis.author(),
				timestamp: genesis.timestamp(),
				difficulty: *genesis.difficulty(),
				gas_limit: *genesis.gas_limit(),
				last_hashes: Arc::new(Vec::new()),
				gas_used: 0.into(),
			};

			let from = Address::default();
			let tx = Transaction {
				nonce: self.engine.account_start_nonce(0),
				action: Action::Call(a),
				gas: U256::from(50_000_000), // TODO: share with client.
				gas_price: U256::default(),
				value: U256::default(),
				data: d,
			}.fake_sign(from);

			let res = ::state::prove_transaction(
				db.as_hashdb_mut(),
				*genesis.state_root(),
				&tx,
				self.engine.machine(),
				&env_info,
				factories.clone(),
				true,
			);

			res.map(|(out, proof)| {
				(out, proof.into_iter().map(|x| x.into_vec()).collect())
			}).ok_or_else(|| "Failed to prove call: insufficient state".into())
		};

		self.engine.genesis_epoch_data(&genesis, &call)
	}

	/// Create a new Spec which conforms to the Frontier-era Morden chain except that it's a
	/// NullEngine consensus.
	pub fn new_test() -> Spec {
		load_bundled!("null_morden")
	}

	/// Create the EthereumMachine corresponding to Spec::new_test.
	pub fn new_test_machine() -> EthereumMachine { load_machine_bundled!("null_morden") }


	/// Create a new Spec which conforms to the Frontier-era Morden chain except that it's a NullEngine consensus with applying reward on block close.
	pub fn new_test_with_reward() -> Spec { load_bundled!("null_morden_with_reward") }

	/// Create a new Spec which is a NullEngine consensus with a premine of address whose
	/// secret is keccak('').
	pub fn new_null() -> Spec {
		load_bundled!("null")
	}

	/// Create a new Spec which constructs a contract at address 5 with storage at 0 equal to 1.
	pub fn new_test_constructor() -> Spec {
		load_bundled!("constructor")
	}

	/// Create a new Spec with InstantSeal consensus which does internal sealing (not requiring
	/// work).
	pub fn new_instant() -> Spec {
		load_bundled!("instant_seal")
	}

	/// Create a new Spec with AuthorityRound consensus which does internal sealing (not
	/// requiring work).
	/// Accounts with secrets keccak("0") and keccak("1") are the validators.
	pub fn new_test_round() -> Self {
		load_bundled!("authority_round")
	}

	/// Create a new Spec with Tendermint consensus which does internal sealing (not requiring
	/// work).
	/// Account keccak("0") and keccak("1") are a authorities.
	pub fn new_test_tendermint() -> Self {
		load_bundled!("tendermint")
	}

    /// Create a new Spec with Kovan testnet using the AuthorityRound consensuse engine (not requiring work).
<<<<<<< HEAD
	pub fn new_test_kovan() -> Self {
		load_bundled!("ethereum/kovan")
	}
=======
    pub fn new_test_kovan() -> Self {
            load_bundled!("ethereum/kovan")
    }
>>>>>>> eb8c14f4

	/// TestList.sol used in both specs: https://github.com/paritytech/contracts/pull/30/files
	/// Accounts with secrets keccak("0") and keccak("1") are initially the validators.
	/// Create a new Spec with BasicAuthority which uses a contract at address 5 to determine
	/// the current validators using `getValidators`.
	/// Second validator can be removed with
	/// "0xbfc708a000000000000000000000000082a978b3f5962a5b0957d9ee9eef472ee55b42f1" and added
	/// back in using
	/// "0x4d238c8e00000000000000000000000082a978b3f5962a5b0957d9ee9eef472ee55b42f1".
	pub fn new_validator_safe_contract() -> Self {
		load_bundled!("validator_safe_contract")
	}

	/// The same as the `safeContract`, but allows reporting and uses AuthorityRound.
	/// Account is marked with `reportBenign` it can be checked as disliked with "0xd8f2e0bf".
	/// Validator can be removed with `reportMalicious`.
	pub fn new_validator_contract() -> Self {
		load_bundled!("validator_contract")
	}

	/// Create a new Spec with BasicAuthority which uses multiple validator sets changing with
	/// height.
	/// Account with secrets keccak("0") is the validator for block 1 and with keccak("1")
	/// onwards.
	pub fn new_validator_multi() -> Self {
		load_bundled!("validator_multi")
	}

	/// Create a new spec for a PoW chain
	pub fn new_pow_test_spec() -> Self {
		load_bundled!("ethereum/olympic")
	}

    /// Create a new spec for Operations contract
    pub fn new_operations_test_spec() -> Self {
        load_bundled!("operations")
    }
}

#[cfg(test)]
mod tests {
	use super::*;
	use state::State;
	use std::str::FromStr;
	use tests::helpers::get_temp_state_db;
	use views::*;

	// https://github.com/paritytech/parity/issues/1840
	#[test]
	fn test_load_empty() {
		assert!(Spec::load(&::std::env::temp_dir(), &[] as &[u8]).is_err());
	}

	#[test]
	fn test_chain() {
		let test_spec = Spec::new_test();

		assert_eq!(
			test_spec.state_root(),
			H256::from_str(
				"f3f4696bbf3b3b07775128eb7a3763279a394e382130f27c21e70233e04946a9",
			).unwrap()
		);
		let genesis = test_spec.genesis_block();
		assert_eq!(
			BlockView::new(&genesis).header_view().hash(),
			H256::from_str(
				"0cd786a2425d16f152c658316c423e6ce1181e15c3295826d7c9904cba9ce303",
			).unwrap()
		);
	}

	#[test]
	fn genesis_constructor() {
		::ethcore_logger::init_log();
		let spec = Spec::new_test_constructor();
		let db = spec.ensure_db_good(get_temp_state_db(), &Default::default())
			.unwrap();
		let state = State::from_existing(
			db.boxed_clone(),
			spec.state_root(),
			spec.engine.account_start_nonce(0),
			Default::default(),
		).unwrap();
		let expected = H256::from_str(
			"0000000000000000000000000000000000000000000000000000000000000001",
		).unwrap();
		let address = Address::from_str("0000000000000000000000000000000000000005").unwrap();

		assert_eq!(state.storage_at(&address, &H256::zero()).unwrap(), expected);
		assert_eq!(state.balance(&address).unwrap(), 1.into());
	}
}<|MERGE_RESOLUTION|>--- conflicted
+++ resolved
@@ -771,15 +771,9 @@
 	}
 
     /// Create a new Spec with Kovan testnet using the AuthorityRound consensuse engine (not requiring work).
-<<<<<<< HEAD
 	pub fn new_test_kovan() -> Self {
 		load_bundled!("ethereum/kovan")
 	}
-=======
-    pub fn new_test_kovan() -> Self {
-            load_bundled!("ethereum/kovan")
-    }
->>>>>>> eb8c14f4
 
 	/// TestList.sol used in both specs: https://github.com/paritytech/contracts/pull/30/files
 	/// Accounts with secrets keccak("0") and keccak("1") are initially the validators.
